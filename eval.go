--- conflicted
+++ resolved
@@ -4,12 +4,7 @@
 	"context"
 	"encoding/json"
 
-<<<<<<< HEAD
-	"github.com/nbzx/cdproto/cdp"
 	"github.com/nbzx/cdproto/runtime"
-=======
-	"github.com/chromedp/cdproto/runtime"
->>>>>>> 72de6efe
 )
 
 // Evaluate is an action to evaluate the Javascript expression, unmarshaling
