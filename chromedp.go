--- conflicted
+++ resolved
@@ -11,7 +11,6 @@
 	"fmt"
 	"sync"
 	"time"
-	"strings"
 	"os"
 
 	"github.com/nbzx/cdproto/cdp"
@@ -263,13 +262,8 @@
 		}
 		pages := 0
 		for _, info := range infos {
-<<<<<<< HEAD
-			if info.Type == "page" && (info.URL == "about:blank" || strings.HasPrefix(info.URL, "http")) && !info.Attached {
-				targetID = info.TargetID
-=======
 			if info.Type == "page" && info.URL == "about:blank" && !info.Attached {
 				c.targetID = info.TargetID
->>>>>>> 31cde602
 				pages++
 			}
 		}
