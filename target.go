--- conflicted
+++ resolved
@@ -7,7 +7,6 @@
 
 	"github.com/mailru/easyjson"
 
-<<<<<<< HEAD
 	"github.com/nbzx/cdproto"
 	"github.com/nbzx/cdproto/cdp"
 	"github.com/nbzx/cdproto/dom"
@@ -15,13 +14,6 @@
 	"github.com/nbzx/cdproto/inspector"
 	"github.com/nbzx/cdproto/page"
 	"github.com/nbzx/cdproto/target"
-=======
-	"github.com/chromedp/cdproto"
-	"github.com/chromedp/cdproto/cdp"
-	"github.com/chromedp/cdproto/dom"
-	"github.com/chromedp/cdproto/page"
-	"github.com/chromedp/cdproto/target"
->>>>>>> d15a83b9
 )
 
 // Target manages a Chrome DevTools Protocol target.
@@ -34,8 +26,6 @@
 
 	waitQueue  chan func() bool
 	eventQueue chan *cdproto.Message
-	//js错误队列
-	errorQueue chan *runtime.EventConsoleAPICalled
 
 	// frames is the set of encountered frames.
 	frames map[cdp.FrameID]*cdp.Frame
@@ -171,57 +161,8 @@
 		case res != nil:
 			return easyjson.Unmarshal(msg.Result, res)
 		}
-<<<<<<< HEAD
-	case <-ctx.Done():
-		return ctx.Err()
-	}
-	return nil
-}
-
-// below are the old TargetHandler methods.
-
-// processEvent processes an incoming event.
-func (t *Target) processEvent(ctx context.Context, msg *cdproto.Message) error {
-	if msg == nil {
-		return ErrChannelClosed
-	}
-	// unmarshal
-	ev, err := cdproto.UnmarshalMessage(msg)
-	if err != nil {
-		if strings.Contains(err.Error(), "unknown command or event") {
-			// This is most likely an event received from an older
-			// Chrome which a newer cdproto doesn't have, as it is
-			// deprecated. Ignore that error.
-			// TODO: use error wrapping once Go 1.13 is released.
-			return nil
-		}
-		return err
-	}
-
-	for _, fn := range t.listeners {
-		if err := fn(ev); err != nil {
-			// TODO: allow for custom logic here.
-			return err
-		}
-	}
-
-	switch ev.(type) {
-	case *inspector.EventDetached:
-		return nil
-	case *dom.EventDocumentUpdated:
-		t.documentUpdated(ctx)
-		return nil
-	}
-
-	switch msg.Method.Domain() {
-	case "Page":
-		t.pageEvent(ev)
-	case "DOM":
-		t.domEvent(ev)
 	case "Runtime":
 		t.runtimeEvent(ev)
-=======
->>>>>>> d15a83b9
 	}
 	return nil
 }
@@ -300,11 +241,10 @@
 		return
 	case *page.EventJavascriptDialogOpening:
 		return
-<<<<<<< HEAD
-=======
+	case *page.EventJavascriptDialogOpening:
+		return
 	case *page.EventJavascriptDialogClosed:
 		return
->>>>>>> d15a83b9
 
 	default:
 		t.errf("unhandled page event %T", ev)
