package chromedp

import (
	"context"
	"sync"
	"sync/atomic"
	"time"

	"github.com/mailru/easyjson"

	"github.com/nbzx/cdproto"
	"github.com/nbzx/cdproto/cdp"
	"github.com/nbzx/cdproto/dom"
	"github.com/nbzx/cdproto/page"
	"github.com/nbzx/cdproto/target"
)

// Target manages a Chrome DevTools Protocol target.
type Target struct {
	browser   *Browser
	SessionID target.SessionID
	TargetID  target.ID

	listenersMu sync.Mutex
	listeners   []cancelableListener

	waitQueue    chan func() bool
	messageQueue chan *cdproto.Message

	// frames is the set of encountered frames.
	frames map[cdp.FrameID]*cdp.Frame

	// cur is the current top level frame.
	cur   *cdp.Frame
	curMu sync.RWMutex

	// logging funcs
	logf, errf func(string, ...interface{})

	tick chan time.Time
}

func (t *Target) run(ctx context.Context) {
	go func() {
		for range t.tick {
			n := len(t.waitQueue)
			for i := 0; i < n; i++ {
				fn := <-t.waitQueue
				if !fn() {
					// try again later.
					t.waitQueue <- fn
				}
			}
		}
	}()

	type eventValue struct {
		method cdproto.MethodType
		value  interface{}
	}
	// syncEventQueue is used to handle events synchronously within Target.
	syncEventQueue := make(chan eventValue, 1024)

	// This goroutine receives events from the browser, calls listeners, and
	// then passes the events onto the main goroutine for the target handler
	// to update itself.
	go func() {
		for {
			select {
			case <-ctx.Done():
				return
			case msg := <-t.messageQueue:
				if msg.ID != 0 {
					t.listenersMu.Lock()
					t.listeners = runListeners(t.listeners, msg)
					t.listenersMu.Unlock()
					continue
				}
				ev, err := cdproto.UnmarshalMessage(msg)
				if err != nil {
					if _, ok := err.(cdp.ErrUnknownCommandOrEvent); ok {
						// This is most likely an event received from an older
						// Chrome which a newer cdproto doesn't have, as it is
						// deprecated. Ignore that error.
						continue
					}
					t.errf("could not unmarshal event: %v", err)
					continue
				}
				t.listenersMu.Lock()
				t.listeners = runListeners(t.listeners, ev)
				t.listenersMu.Unlock()
				switch msg.Method.Domain() {
				case "Page", "DOM":
					syncEventQueue <- eventValue{msg.Method, ev}
				}
			}
		}
	}()

	for {
		select {
		case <-ctx.Done():
			return
		case ev := <-syncEventQueue:
			switch ev.method.Domain() {
			case "Page":
				t.pageEvent(ev.value)
			case "DOM":
				t.domEvent(ctx, ev.value)
			}
		}
	}
}

func runListeners(list []cancelableListener, ev interface{}) []cancelableListener {
	for i := 0; i < len(list); {
		listener := list[i]
		select {
		case <-listener.ctx.Done():
			list = append(list[:i], list[i+1:]...)
			continue
		default:
			listener.fn(ev)
			i++
		}
	}
	return list
}

func (t *Target) Execute(ctx context.Context, method string, params easyjson.Marshaler, res easyjson.Unmarshaler) error {
	id := atomic.AddInt64(&t.browser.next, 1)
	lctx, cancel := context.WithCancel(ctx)
	ch := make(chan *cdproto.Message, 1)
	fn := func(ev interface{}) {
		if msg, ok := ev.(*cdproto.Message); ok && msg.ID == id {
			ch <- msg
			cancel()
		}
	}
	t.listenersMu.Lock()
	t.listeners = append(t.listeners, cancelableListener{lctx, fn})
	t.listenersMu.Unlock()

	sendParams := &sendMessageToTargetParams{
		Message: encMessageString{Message: cdproto.Message{
			ID:     id,
			Method: cdproto.MethodType(method),
			Params: rawMarshal(params),
		}},
		SessionID: t.SessionID,
	}
	t.browser.cmdQueue <- &cdproto.Message{
		ID:     atomic.AddInt64(&t.browser.next, 1),
		Method: target.CommandSendMessageToTarget,
		Params: rawMarshal(sendParams),
	}
	select {
	case <-ctx.Done():
		return ctx.Err()
	case msg := <-ch:
		switch {
		case msg == nil:
			return ErrChannelClosed
		case msg.Error != nil:
			return msg.Error
		case res != nil:
			return easyjson.Unmarshal(msg.Result, res)
		}
	}
	return nil
}

// documentUpdated handles the document updated event, retrieving the document
// root for the root frame.
func (t *Target) documentUpdated(ctx context.Context) {
	t.curMu.RLock()
	f := t.cur
<<<<<<< HEAD
	if f == nil{
=======
	t.curMu.RUnlock()
	if f == nil {
>>>>>>> e657155f
		// TODO: This seems to happen on CI, when running the tests
		// under the headless-shell Docker image. Figure out why.
		t.errf("received DOM.documentUpdated when there's no top-level frame")
		return
	}
	f.Lock()
	defer f.Unlock()

	// invalidate nodes
	if f.Root != nil {
		close(f.Root.Invalidated)
	}

	f.Nodes = make(map[cdp.NodeID]*cdp.Node)
	var err error
	f.Root, err = dom.GetDocument().Do(cdp.WithExecutor(ctx, t))
	if err == context.Canceled {
		return // TODO: perhaps not necessary, but useful to keep the tests less noisy
	}
	if err != nil {
		t.errf("could not retrieve document root for %s: %v", f.ID, err)
		return
	}
	f.Root.Invalidated = make(chan struct{})
	walk(f.Nodes, f.Root)
}

// pageEvent handles incoming page events.
func (t *Target) pageEvent(ev interface{}) {
	var id cdp.FrameID
	var op frameOp

	switch e := ev.(type) {
	case *page.EventFrameNavigated:
		t.frames[e.Frame.ID] = e.Frame
		if e.Frame.ParentID == "" {
			// This frame is only the new top-level frame if it has
			// no parent.
			t.curMu.Lock()
			t.cur = e.Frame
			t.curMu.Unlock()
		}
		return

	case *page.EventFrameAttached:
		id, op = e.FrameID, frameAttached(e.ParentFrameID)

	case *page.EventFrameDetached:
		id, op = e.FrameID, frameDetached

	case *page.EventFrameStartedLoading:
		id, op = e.FrameID, frameStartedLoading

	case *page.EventFrameStoppedLoading:
		id, op = e.FrameID, frameStoppedLoading

		// ignored events
	case *page.EventFrameRequestedNavigation:
		return
	case *page.EventDomContentEventFired:
		return
	case *page.EventLoadEventFired:
		return
	case *page.EventFrameResized:
		return
	case *page.EventLifecycleEvent:
		return
	case *page.EventNavigatedWithinDocument:
		return
	case *page.EventJavascriptDialogOpening:
		return
	case *page.EventJavascriptDialogClosed:
		return
	case *page.EventWindowOpen:
		return

	default:
		t.errf("unhandled page event %T", ev)
		return
	}

	f := t.frames[id]
	if f == nil {
		// This can happen if a frame is attached or starts loading
		// before it's ever navigated to. We won't have all the frame
		// details just yet, but that's okay.
		f = &cdp.Frame{ID: id}
		t.frames[id] = f
	}

	f.Lock()
	op(f)
	f.Unlock()
}

// domEvent handles incoming DOM events.
func (t *Target) domEvent(ctx context.Context, ev interface{}) {
	f := t.cur
	var id cdp.NodeID
	var op nodeOp

	switch e := ev.(type) {
	case *dom.EventDocumentUpdated:
		t.documentUpdated(ctx)
		return

	case *dom.EventSetChildNodes:
		id, op = e.ParentID, setChildNodes(f.Nodes, e.Nodes)

	case *dom.EventAttributeModified:
		id, op = e.NodeID, attributeModified(e.Name, e.Value)

	case *dom.EventAttributeRemoved:
		id, op = e.NodeID, attributeRemoved(e.Name)

	case *dom.EventInlineStyleInvalidated:
		if len(e.NodeIds) == 0 {
			return
		}

		id, op = e.NodeIds[0], inlineStyleInvalidated(e.NodeIds[1:])

	case *dom.EventCharacterDataModified:
		id, op = e.NodeID, characterDataModified(e.CharacterData)

	case *dom.EventChildNodeCountUpdated:
		id, op = e.NodeID, childNodeCountUpdated(e.ChildNodeCount)

	case *dom.EventChildNodeInserted:
		id, op = e.ParentNodeID, childNodeInserted(f.Nodes, e.PreviousNodeID, e.Node)

	case *dom.EventChildNodeRemoved:
		id, op = e.ParentNodeID, childNodeRemoved(f.Nodes, e.NodeID)

	case *dom.EventShadowRootPushed:
		id, op = e.HostID, shadowRootPushed(f.Nodes, e.Root)

	case *dom.EventShadowRootPopped:
		id, op = e.HostID, shadowRootPopped(f.Nodes, e.RootID)

	case *dom.EventPseudoElementAdded:
		id, op = e.ParentID, pseudoElementAdded(f.Nodes, e.PseudoElement)

	case *dom.EventPseudoElementRemoved:
		id, op = e.ParentID, pseudoElementRemoved(f.Nodes, e.PseudoElementID)

	case *dom.EventDistributedNodesUpdated:
		id, op = e.InsertionPointID, distributedNodesUpdated(e.DistributedNodes)

	default:
		t.errf("unhandled node event %T", ev)
		return
	}

	n, ok := f.Nodes[id]
	if !ok {
		// Node ID has been invalidated. Nothing to do.
		return
	}

	f.Lock()
	op(n)
	f.Unlock()
}

type TargetOption func(*Target)<|MERGE_RESOLUTION|>--- conflicted
+++ resolved
@@ -176,12 +176,8 @@
 func (t *Target) documentUpdated(ctx context.Context) {
 	t.curMu.RLock()
 	f := t.cur
-<<<<<<< HEAD
+	t.curMu.RUnlock()
 	if f == nil{
-=======
-	t.curMu.RUnlock()
-	if f == nil {
->>>>>>> e657155f
 		// TODO: This seems to happen on CI, when running the tests
 		// under the headless-shell Docker image. Figure out why.
 		t.errf("received DOM.documentUpdated when there's no top-level frame")
