package chromedp

import (
	"context"
	"fmt"
	"io/ioutil"
	"net/http"
	"net/http/httptest"
	"os"
	"os/exec"
	"strings"
	"testing"
	"time"
<<<<<<< HEAD

	"github.com/nbzx/cdproto/target"
=======
>>>>>>> 31cde602
)

func TestExecAllocator(t *testing.T) {
	t.Parallel()

	allocCtx, cancel := NewExecAllocator(context.Background(), allocOpts...)
	defer cancel()

	// TODO: test that multiple child contexts are run in different
	// processes and browsers.

	taskCtx, cancel := NewContext(allocCtx)
	defer cancel()

	want := "insertkeyword"
	var got string
	if err := Run(taskCtx,
		Navigate(testdataDir+"/form.html"),
		Text("#foo", &got, ByID),
	); err != nil {
		t.Fatal(err)
	}
	if got != want {
		t.Fatalf("want %q, got %q", want, got)
	}

	cancel()

	tempDir := FromContext(taskCtx).Browser.userDataDir
	if _, err := os.Lstat(tempDir); !os.IsNotExist(err) {
		t.Fatalf("temporary user data dir %q not deleted", tempDir)
	}
}

func TestExecAllocatorCancelParent(t *testing.T) {
	t.Parallel()

	allocCtx, allocCancel := NewExecAllocator(context.Background(), allocOpts...)
	defer allocCancel()

	// TODO: test that multiple child contexts are run in different
	// processes and browsers.

	taskCtx, _ := NewContext(allocCtx)
	if err := Run(taskCtx); err != nil {
		t.Fatal(err)
	}

	// Canceling the pool context should stop all browsers too.
	allocCancel()

	tempDir := FromContext(taskCtx).Browser.userDataDir
	if _, err := os.Lstat(tempDir); !os.IsNotExist(err) {
		t.Fatalf("temporary user data dir %q not deleted", tempDir)
	}
}

func TestExecAllocatorKillBrowser(t *testing.T) {
	t.Parallel()

	// Simulate a scenario where we navigate to a page that never responds,
	// and the browser is closed while it's loading.
	ctx, cancel := testAllocateSeparate(t)
	defer cancel()
	if err := Run(ctx); err != nil {
		t.Fatal(err)
	}

	kill := make(chan bool, 1)
	s := httptest.NewServer(http.HandlerFunc(func(w http.ResponseWriter, r *http.Request) {
		kill <- true
		<-ctx.Done() // block until the end of the test
	}))
	defer s.Close()
	go func() {
		<-kill
		b := FromContext(ctx).Browser
		if err := b.process.Signal(os.Kill); err != nil {
			t.Error(err)
		}
	}()

	// Run should error with something other than "deadline exceeded" in
	// much less than 5s.
	ctx2, cancel := context.WithTimeout(ctx, 5*time.Second)
	defer cancel()
	switch err := Run(ctx2, Navigate(s.URL)); err {
	case nil:
		// TODO: figure out why this happens sometimes on Travis
		// t.Fatal("did not expect a nil error")
	case context.DeadlineExceeded:
		t.Fatalf("did not expect a standard context error: %v", err)
	}
}

func TestSkipNewContext(t *testing.T) {
	ctx, cancel := NewExecAllocator(context.Background(), allocOpts...)
	defer cancel()

	// Using the allocator context directly (without calling NewContext)
	// should be an immediate error.
	err := Run(ctx, Navigate(testdataDir+"/form.html"))

	want := ErrInvalidContext
	if err != want {
		t.Fatalf("want error to be %q, got %q", want, err)
	}
}

func TestRemoteAllocator(t *testing.T) {
	t.Parallel()

	tempDir, err := ioutil.TempDir("", "chromedp-runner")
	if err != nil {
		t.Fatal(err)
	}
	defer os.RemoveAll(tempDir)

	procCtx, cancel := context.WithCancel(context.Background())
	defer cancel()
	cmd := exec.CommandContext(procCtx, execPath,
		// TODO: deduplicate these with allocOpts in chromedp_test.go
		"--no-first-run",
		"--no-default-browser-check",
		"--headless",
		"--disable-gpu",
		"--no-sandbox",

		// TODO: perhaps deduplicate this code with ExecAllocator
		"--user-data-dir="+tempDir,
		"--remote-debugging-port=0",
		"about:blank",
	)

	stderr, err := cmd.StderrPipe()
	if err != nil {
		t.Fatal(err)
	}
	defer stderr.Close()
	if err := cmd.Start(); err != nil {
		t.Fatal(err)
	}
	wsURL, err := addrFromStderr(stderr)
	if err != nil {
		t.Fatal(err)
	}
	allocCtx, allocCancel := NewRemoteAllocator(context.Background(), wsURL)
	defer allocCancel()

	taskCtx, taskCancel := NewContext(allocCtx)
	defer taskCancel()
	want := "insert"
	var got string
	if err := Run(taskCtx,
		Navigate(testdataDir+"/form.html"),
		Text("#foo", &got, ByID),
	); err != nil {
		t.Fatal(err)
	}
	if got != want {
		t.Fatalf("want %q, got %q", want, got)
	}
	targetID := FromContext(taskCtx).Target.TargetID
	if err := Cancel(taskCtx); err != nil {
		t.Fatal(err)
	}

<<<<<<< HEAD
		want := "insertkeyword"
		var got string
		if err := Run(taskCtx,
			Navigate(testdataDir+"/form.html"),
			Text("#foo", &got, ByID),
		); err != nil {
			t.Fatal(err)
		}
		if got != want {
			t.Fatalf("want %q, got %q", want, got)
		}
		prev = FromContext(taskCtx).Target.TargetID
		if err := Cancel(taskCtx); err != nil {
			t.Fatal(err)
=======
	// Check that cancel closed the tabs. Don't just count the
	// number of targets, as perhaps the initial blank tab hasn't
	// come up yet.
	targetsCtx, targetsCancel := NewContext(allocCtx)
	defer targetsCancel()
	infos, err := Targets(targetsCtx)
	if err != nil {
		t.Fatal(err)
	}
	for _, info := range infos {
		if info.TargetID == targetID {
			t.Fatalf("target from previous iteration wasn't closed: %v", targetID)
>>>>>>> 31cde602
		}
	}
	targetsCancel()

	// Finally, if we kill the browser and the websocket connection drops,
	// Run should error way before the 5s timeout.
	// TODO: a "defer cancel()" here adds a 1s timeout, since we try to
	// close the target twice. Fix that.
	ctx, _ := NewContext(allocCtx)
	ctx, cancel = context.WithTimeout(ctx, 5*time.Second)
	defer cancel()

	// Connect to the browser, then kill it.
	if err := Run(ctx); err != nil {
		t.Fatal(err)
	}
	if err := cmd.Process.Signal(os.Kill); err != nil {
		t.Error(err)
	}
	switch err := Run(ctx, Navigate(testdataDir+"/form.html")); err {
	case nil:
		// TODO: figure out why this happens sometimes on Travis
		// t.Fatal("did not expect a nil error")
	case context.DeadlineExceeded:
		t.Fatalf("did not expect a standard context error: %v", err)
	}
}

func TestExecAllocatorMissingWebsocketAddr(t *testing.T) {
	t.Parallel()

	allocCtx, cancel := NewExecAllocator(context.Background(),
		// Use a bad listen addres, so both Chrome and headless-shell
		// exit almost immediately.
		append([]ExecAllocatorOption{Flag("remote-debugging-address", "_")},
			allocOpts...)...)
	defer cancel()

	ctx, cancel := NewContext(allocCtx)
	defer cancel()

	want := "stopped too early"
	got := fmt.Sprintf("%v", Run(ctx))
	if !strings.Contains(got, want) {
		t.Fatalf("want error to contain %q, got %q", want, got)
	}
}<|MERGE_RESOLUTION|>--- conflicted
+++ resolved
@@ -11,11 +11,7 @@
 	"strings"
 	"testing"
 	"time"
-<<<<<<< HEAD
-
 	"github.com/nbzx/cdproto/target"
-=======
->>>>>>> 31cde602
 )
 
 func TestExecAllocator(t *testing.T) {
@@ -167,7 +163,7 @@
 
 	taskCtx, taskCancel := NewContext(allocCtx)
 	defer taskCancel()
-	want := "insert"
+	want := "insertkeyword"
 	var got string
 	if err := Run(taskCtx,
 		Navigate(testdataDir+"/form.html"),
@@ -183,22 +179,6 @@
 		t.Fatal(err)
 	}
 
-<<<<<<< HEAD
-		want := "insertkeyword"
-		var got string
-		if err := Run(taskCtx,
-			Navigate(testdataDir+"/form.html"),
-			Text("#foo", &got, ByID),
-		); err != nil {
-			t.Fatal(err)
-		}
-		if got != want {
-			t.Fatalf("want %q, got %q", want, got)
-		}
-		prev = FromContext(taskCtx).Target.TargetID
-		if err := Cancel(taskCtx); err != nil {
-			t.Fatal(err)
-=======
 	// Check that cancel closed the tabs. Don't just count the
 	// number of targets, as perhaps the initial blank tab hasn't
 	// come up yet.
@@ -211,7 +191,6 @@
 	for _, info := range infos {
 		if info.TargetID == targetID {
 			t.Fatalf("target from previous iteration wasn't closed: %v", targetID)
->>>>>>> 31cde602
 		}
 	}
 	targetsCancel()
