--- conflicted
+++ resolved
@@ -5,12 +5,8 @@
 	"errors"
 	"sync"
 
-<<<<<<< HEAD
+	"github.com/nbzx/cdproto/cdp"
 	"github.com/nbzx/cdproto/page"
-=======
-	"github.com/chromedp/cdproto/cdp"
-	"github.com/chromedp/cdproto/page"
->>>>>>> 31cde602
 )
 
 // Navigate navigates the current frame.
